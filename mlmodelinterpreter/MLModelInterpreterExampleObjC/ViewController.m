//
//  Copyright (c) 2018 Google Inc.
//
//  Licensed under the Apache License, Version 2.0 (the "License");
//  you may not use this file except in compliance with the License.
//  You may obtain a copy of the License at
//
//  http://www.apache.org/licenses/LICENSE-2.0
//
//  Unless required by applicable law or agreed to in writing, software
//  distributed under the License is distributed on an "AS IS" BASIS,
//  WITHOUT WARRANTIES OR CONDITIONS OF ANY KIND, either express or implied.
//  See the License for the specific language governing permissions and
//  limitations under the License.
//

#import "ViewController.h"
#import "ModelInterpreterManager.h"
#import "UIImage+TFLite.h"
@import FirebaseMLCommon;

static NSString *const failedToDetectObjectsMessage = @"Failed to detect objects in image.";
static NSString *const defaultImage = @"grace_hopper.jpg";

typedef NS_ENUM(NSInteger, RemoteModelType) {
  RemoteModelTypeQuantized = 0,
  RemoteModelTypeFloat = 1,
  RemoteModelTypeInvalid = 2
};

NSString * const RemoteModelDownloadCompletedKey[] = {
  [RemoteModelTypeQuantized] = @"FIRRemoteModel1DownloadCompleted",
  [RemoteModelTypeFloat] = @"FIRRemoteModel2DownloadCompleted",
  [RemoteModelTypeInvalid] = @"FIRRemoteInvalidModel"
};

// REPLACE THESE REMOTE MODEL NAMES WITH ONES THAT ARE UPLOADED TO YOUR FIREBASE CONSOLE.
NSString * const RemoteModelDescription[] = {
  [RemoteModelTypeQuantized] = @"image-classification-quant-v2",
  [RemoteModelTypeFloat] = @"image-classification-float-v2",
  [RemoteModelTypeInvalid] = @"invalid_model"
};

typedef NS_ENUM(NSInteger, LocalModelType) {
  LocalModelTypeQuantized = 0,
  LocalModelTypeFloat = 1,
  LocalModelTypeInvalid = 2
};

NSString * const LocalModelDescription[] = {
  [RemoteModelTypeQuantized] = quantizedModelFilename,
  [RemoteModelTypeFloat] = floatModelFilename,
  [RemoteModelTypeInvalid] = invalidModelFilename
};


@interface ViewController () <UINavigationControllerDelegate, UIImagePickerControllerDelegate>

/// A map of `ModelInterpreterManager` instances where the key is remote+local model name string.
@property(nonatomic) NSMutableDictionary<NSString *, ModelInterpreterManager *> *modelInterpreterManagerMap;

  /// The `ModelInterpreterManager` for the current remote and local models.
@property(nonatomic) ModelInterpreterManager *manager;

/// An image picker for accessing the photo library or camera.
@property(nonatomic) UIImagePickerController *imagePicker;

/// The currently selected remote model type.
@property(nonatomic, readonly) RemoteModelType currentRemoteModelType;

/// The currently selected local model type.
<<<<<<< HEAD
@property(nonatomic) LocalModelType currentLocalModelType;
@property(nonatomic) BOOL isQuantizedModel;
@property(nonatomic) BOOL isRemoteModelDownloaded;
@property(nonatomic) BOOL isExplicitModelDownload;
=======
@property(nonatomic, readonly) LocalModelType currentLocalModelType;
@property(nonatomic, readonly) BOOL isModelQuantized;
@property(nonatomic, readonly) BOOL isRemoteModelDownloaded;
>>>>>>> 6f80c240

/// A segmented control for changing models (0 = float, 1 = quantized, 2 = invalid).
@property (weak, nonatomic) IBOutlet UISegmentedControl *modelControl;

@property (weak, nonatomic) IBOutlet UIImageView *imageView;
@property (weak, nonatomic) IBOutlet UITextView *resultsTextView;
@property (weak, nonatomic) IBOutlet UIBarButtonItem *detectButton;
@property (weak, nonatomic) IBOutlet UIBarButtonItem *cameraButton;
@property (weak, nonatomic) IBOutlet UIBarButtonItem *downloadModelButton;
@property (weak, nonatomic) IBOutlet UIProgressView *downloadProgressView;

@property(nonatomic) bool isLocalModelLoaded;

@end

@implementation ViewController

- (RemoteModelType) currentRemoteModelType {
  return _modelControl.selectedSegmentIndex;
}

- (LocalModelType) currentLocalModelType {
  return _modelControl.selectedSegmentIndex;
}

- (BOOL) isRemoteModelDownloaded {
  return [NSUserDefaults.standardUserDefaults boolForKey:RemoteModelDownloadCompletedKey[self.currentRemoteModelType]];
}

<<<<<<< HEAD
- (BOOL) isQuantizedModel {
  return _isRemoteModelDownloaded ? _currentRemoteModelType == RemoteModelTypeQuantized : _currentLocalModelType == LocalModelTypeQuantized;
=======
- (BOOL) isModelQuantized {
  return self.isRemoteModelDownloaded ? self.currentRemoteModelType == RemoteModelTypeQuantized : self.currentLocalModelType == LocalModelTypeQuantized;
>>>>>>> 6f80c240
}

- (BOOL) isExplicitModelDownload {
  return _modelControl.selectedSegmentIndex == 0;
}

- (void)viewDidLoad {
  [super viewDidLoad];
<<<<<<< HEAD
  
  self.manager = [ModelInterpreterManager new];
  self.modelInterpreterManagerMap = [NSMutableDictionary new];
  self.isLocalModelLoaded = NO;
=======

  self.modelInterpreterManagerMap = [NSMutableDictionary new];
  self.downloadModelButtonSelected = NO;
>>>>>>> 6f80c240
  self.imagePicker = [UIImagePickerController new];
  _imageView.image = [UIImage imageNamed:defaultImage];
  _imagePicker.delegate = self;
  if (![UIImagePickerController isCameraDeviceAvailable:UIImagePickerControllerCameraDeviceFront] ||
      ![UIImagePickerController isCameraDeviceAvailable:UIImagePickerControllerCameraDeviceRear]) {
    [_cameraButton setEnabled:NO];
  }
  [self updateModelInterpreterManager];
  [self setUpRemoteModel];
  [self setUpLocalModel];
  _downloadModelButton.enabled = !_isRemoteModelDownloaded;
}

#pragma mark - IBActions

- (IBAction)detectObjects:(id)sender {
  [self updateResultsText:nil];
  UIImage *image = _imageView.image;
  if (!image) {
    [self updateResultsText:@"Image must not be nil.\n"];
    return;
  }
  if (_isRemoteModelDownloaded) {
    [self updateResultsText:@"Loading the  model...\n"];
    [self loadRemoteModel];
  } else {
    [self updateResultsText:@"Loading the local model...\n"];
<<<<<<< HEAD
    if (![_manager loadLocalModelWithIsQuantizedModel:_isQuantizedModel]) {
=======
    if (![_manager loadLocalModelWithIsModelQuantized:(self.currentLocalModelType == LocalModelTypeQuantized)]) {
>>>>>>> 6f80c240
      [self updateResultsText:@"Failed to load the local model."];
      return;
    }
    _isLocalModelLoaded = YES;
  }
  NSString *newResultsTextString = @"Starting inference...\n";
  if (_resultsTextView.text) {
    newResultsTextString = [_resultsTextView.text stringByAppendingString:newResultsTextString];
  }
  [self updateResultsText:newResultsTextString];
  RemoteModelType remotemodel = self.currentRemoteModelType;
  dispatch_async(dispatch_get_global_queue(QOS_CLASS_USER_INITIATED, 0), ^{
    NSData *imageData = [self.manager scaledImageDataFromImage:image];
    [self.manager detectObjectsInImageData:imageData topResultsCount:nil completion:^(NSArray * _Nullable results, NSError * _Nullable error) {
      if (!results || results.count == 0) {
        NSString *errorString = error ? error.localizedDescription : failedToDetectObjectsMessage;
        errorString = [NSString stringWithFormat:@"Inference error: %@", errorString];
        NSLog(@"%@", errorString);
        [self updateResultsText:errorString];
        return;
      }
      
      NSString *inferenceMessageString = @"Inference results using ";
      if (self.isRemoteModelDownloaded) {
        inferenceMessageString = [inferenceMessageString stringByAppendingFormat:@"`%@` remote model:\n", RemoteModelDescription[remotemodel]];
      } else {
        inferenceMessageString = [inferenceMessageString stringByAppendingFormat:@"`%@` local model:\n", LocalModelDescription[self.currentLocalModelType]];;
      }
      [self updateResultsText:[inferenceMessageString stringByAppendingString:[self detectionResultsStringRromResults:results]]];
    }];
  });
}

- (IBAction)openPhotoLibrary:(id)sender {
  _imagePicker.sourceType = UIImagePickerControllerSourceTypePhotoLibrary;
  [self presentViewController:_imagePicker animated:YES completion:nil];
}

- (IBAction)openCamera:(id)sender {
  _imagePicker.sourceType = UIImagePickerControllerSourceTypeCamera;
  [self presentViewController:_imagePicker animated:YES completion:nil];
}

- (IBAction)downloadModel:(id)sender {
  [self updateResultsText:nil];
<<<<<<< HEAD
  _downloadModelButton.enabled = _isRemoteModelDownloaded;
  _detectButton.enabled = NO;
  _downloadProgressView.hidden = !_isQuantizedModel || _isRemoteModelDownloaded;
  _resultsTextView.text = _isRemoteModelDownloaded ?
  @"Remote model loaded. Select the `Detect` button to start the inference." :
  @"Downloading remote model. Once the download has completed, select the `Detect` button to start the inference.";
  [self downloadRemoteModel];
=======
  _downloadModelButtonSelected = YES;
  _resultsTextView.text = self.isRemoteModelDownloaded ?
  @"Remote model loaded. Select the `Detect` button to start the inference." :
  @"Downloading remote model. Once the download has completed, select the `Detect` button to start the inference.";
  if (![_manager loadRemoteModelWithIsModelQuantized:(self.currentRemoteModelType == RemoteModelTypeQuantized)]) {
    _resultsTextView.text = @"Failed to load the remote model.";
  }
>>>>>>> 6f80c240
}

- (IBAction)modelSwitched:(id)sender {
  [self updateResultsText:nil];
  [self updateModelInterpreterManager];
  [self setUpLocalModel];
  [self setUpRemoteModel];
  _downloadModelButton.enabled = !_isRemoteModelDownloaded;
  _downloadProgressView.hidden = !_isExplicitModelDownload || _isRemoteModelDownloaded;
}

#pragma mark - Notifications

- (void)remoteModelDownloadDidSucceed:(NSNotification *)notification {
  [self runOnMainThread:^{
    [self updateResultsText:nil];
    FIRRemoteModel *remotemodel = notification.userInfo[FIRModelDownloadUserInfoKeyRemoteModel];
    if (remotemodel == nil) {
      [self updateResultsText:@"firebaseMLModelDownloadDidSucceed notification posted without a RemoteModel instance."];
      return;
    }
    [self updateUserDefaultsForRemoteModel:remotemodel];
    if ([remotemodel.name isEqualToString:RemoteModelDescription[self.currentRemoteModelType]]) {
      self.detectButton.enabled = YES;
      self.downloadModelButton.enabled = NO;
      if (self.isExplicitModelDownload) {
        [self loadRemoteModel];
      }
    }
    [self updateResultsText:[NSString stringWithFormat:@"Successfully downloaded the remote model with name: %@. The model is ready for detection.", remotemodel.name]];
   }];
}

- (void)remoteModelDownloadDidFail:(NSNotification *)notification {
  [self runOnMainThread:^{
    [self updateResultsText:nil];
    self.detectButton.enabled = YES;
    self.downloadModelButton.enabled = YES;
    FIRRemoteModel *remoteModel = notification.userInfo[FIRModelDownloadUserInfoKeyRemoteModel];
    NSError *error = notification.userInfo[FIRModelDownloadUserInfoKeyError];
    if (error == nil) {
      [self updateResultsText:@"firebaseMLModelDownloadDidFail notification posted without a RemoteModel instance or error."];
      return;
    }
    [self updateResultsText:[NSString stringWithFormat:@"Failed to download the remote model with name: %@, error: %@.", remoteModel, error.localizedDescription]];
  }];
}

#pragma mark - Private

/// Updates the `ModelInterpreterManager` instance based on the current remote and local models.
- (void)updateModelInterpreterManager {
  NSString *key = [NSString stringWithFormat:@"%@%ld%@%ld", RemoteModelDescription[self.currentRemoteModelType],
                    self.currentRemoteModelType,
                    LocalModelDescription[self.currentLocalModelType],
                    self.currentLocalModelType
                   ];
  _manager = _modelInterpreterManagerMap[key];
  if (_manager == nil) {
    _manager = [ModelInterpreterManager new];
  }
  _modelInterpreterManagerMap[key] = _manager;
}

- (void)setUpRemoteModel {
  NSString *modelName = RemoteModelDescription[self.currentRemoteModelType];
  if (![_manager setUpRemoteModelWithName:modelName]) {
    [self updateResultsText:[NSString stringWithFormat:@"%@\nFailed to set up the `%@` remote model.", _resultsTextView.text, modelName]];
  }
  [NSNotificationCenter.defaultCenter addObserver:self
                                         selector:@selector(remoteModelDownloadDidSucceed:) name:FIRModelDownloadDidSucceedNotification object:nil];
  [NSNotificationCenter.defaultCenter addObserver:self
                                         selector:@selector(remoteModelDownloadDidFail:) name:FIRModelDownloadDidFailNotification object:nil];
}

- (void)setUpLocalModel {
  NSString *localModelName = LocalModelDescription[self.currentLocalModelType];
  if (![_manager setUpLocalModelWithName:localModelName filename:localModelName]) {
    NSString *newResultsText = @"";
    if (_resultsTextView.text) {
      newResultsText = _resultsTextView.text;
    }
    [self updateResultsText:[newResultsText stringByAppendingString:@"\nFailed to set up the local model."]];
  }
}

/// Downloads the currently selected remote model from the server either by explicitly invoking
// the `ModelManager`'s `download(_:)` method or by implicitly invoking download via the
// `ModelInterpreterManager`'s `loadRemoteModel(isQuantizedModel:)` method.
- (void)downloadRemoteModel {
  if (!_isExplicitModelDownload) {
    [self loadRemoteModel];
    return;
  }
  NSString *name = RemoteModelDescription[_currentRemoteModelType];
  FIRModelManager *modelManager = [FIRModelManager modelManager];
  FIRRemoteModel *remoteModel = [modelManager remoteModelWithName:name];
  if (remoteModel == nil) {
    [self updateResultsText:[NSString stringWithFormat:@"Failed to download remote model with name: %@ because the model was not registered with the Model Manager.", name]];
    return;
  }
  _downloadProgressView.observedProgress = [modelManager downloadRemoteModel:remoteModel];
}

- (void)loadRemoteModel {
  if (![_manager loadRemoteModelWithIsQuantizedModel:_isQuantizedModel]) {
    [self updateResultsText:@"Failed to load the remote model."];
  }
}

/// Updates the `downloadCompletedKey` in the User Defaults to true for the given remote model.
- (void)updateUserDefaultsForRemoteModel:(FIRRemoteModel *)remoteModel {
  NSString *key;
  for (int i = 0; i < 3; i++) {
    if ([remoteModel.name isEqualToString:RemoteModelDescription[i]]) {
      key = RemoteModelDownloadCompletedKey[i];
      break;
    }
  }
  [NSUserDefaults.standardUserDefaults setBool:YES forKey:key];
}

/// Returns a string representation of the detection results.
- (NSString *)detectionResultsStringRromResults:(NSArray *)results {
  if (!results) {
    return failedToDetectObjectsMessage;
  }
  
  NSMutableString *resultString = [NSMutableString new];
  for (NSArray *result in results) {
    [resultString appendFormat:@"%@: %@\n", result[0], ((NSNumber *)result[1]).stringValue];
  }
  return resultString;
}

/// Updates the results text view with the given text. The default is `nil`, so calling
/// `updateResultsText()` will clear the results.
- (void)updateResultsText:(nullable NSString *)text {
  [self runOnMainThread:^{
    self.resultsTextView.text = text;
  }];
}

/// Updates the image view with a scaled version of the given image.
- (void)updateImageViewWithImage:(UIImage *)image {
  UIInterfaceOrientation orientation =  UIApplication.sharedApplication.statusBarOrientation;
  CGFloat imageWidth = image.size.width;
  CGFloat imageHeight = image.size.height;
  if (imageWidth <= FLT_EPSILON || imageHeight <= FLT_EPSILON) {
    _imageView.image = image;
    NSLog(@"Failed to update image view because image has invalid size: %@", NSStringFromCGSize(image.size));
    return;
  }
  
  CGFloat scaledImageWidth = 0.0;
  CGFloat scaledImageHeight = 0.0;
  switch (orientation) {
      case UIInterfaceOrientationPortrait:
      case UIInterfaceOrientationPortraitUpsideDown:
      case UIInterfaceOrientationUnknown:
      scaledImageWidth = _imageView.bounds.size.width;
      scaledImageHeight = imageHeight * scaledImageWidth / imageWidth;
      break;
      case UIInterfaceOrientationLandscapeLeft:
      case UIInterfaceOrientationLandscapeRight:
      scaledImageWidth = imageWidth * scaledImageHeight / imageHeight;
      scaledImageHeight = _imageView.bounds.size.height;
  }
  dispatch_async(dispatch_get_global_queue(QOS_CLASS_USER_INITIATED, 0), ^{
    // Scale image while maintaining aspect ratio so it displays better in the UIImageView.
    UIImage *scaledImage = [image scaledImageWithSize:CGSizeMake(scaledImageWidth, scaledImageHeight)];
    dispatch_async(dispatch_get_main_queue(), ^{
      self.imageView.image = scaledImage ? scaledImage : image;
    });
  });
}

#pragma mark - Constants

- (void)imagePickerController:(UIImagePickerController *)picker didFinishPickingMediaWithInfo:(NSDictionary<NSString *,id> *)info {
  [self updateResultsText:nil];
  UIImage *pickedImage = info[UIImagePickerControllerOriginalImage];
  if (pickedImage) [self updateImageViewWithImage:pickedImage];
  [self dismissViewControllerAnimated:YES completion:nil];
}

- (void)runOnMainThread:(void (^)(void))functionBlock {
  if (NSThread.isMainThread) {
    functionBlock();
    return;
  }
  dispatch_async(dispatch_get_main_queue(), ^{
    functionBlock();
  });
}

@end<|MERGE_RESOLUTION|>--- conflicted
+++ resolved
@@ -69,16 +69,10 @@
 @property(nonatomic, readonly) RemoteModelType currentRemoteModelType;
 
 /// The currently selected local model type.
-<<<<<<< HEAD
-@property(nonatomic) LocalModelType currentLocalModelType;
-@property(nonatomic) BOOL isQuantizedModel;
-@property(nonatomic) BOOL isRemoteModelDownloaded;
-@property(nonatomic) BOOL isExplicitModelDownload;
-=======
 @property(nonatomic, readonly) LocalModelType currentLocalModelType;
-@property(nonatomic, readonly) BOOL isModelQuantized;
+@property(nonatomic, readonly) BOOL isQuantizedModel;
 @property(nonatomic, readonly) BOOL isRemoteModelDownloaded;
->>>>>>> 6f80c240
+@property(nonatomic, readonly) BOOL isExplicitModelDownload;
 
 /// A segmented control for changing models (0 = float, 1 = quantized, 2 = invalid).
 @property (weak, nonatomic) IBOutlet UISegmentedControl *modelControl;
@@ -108,13 +102,8 @@
   return [NSUserDefaults.standardUserDefaults boolForKey:RemoteModelDownloadCompletedKey[self.currentRemoteModelType]];
 }
 
-<<<<<<< HEAD
 - (BOOL) isQuantizedModel {
-  return _isRemoteModelDownloaded ? _currentRemoteModelType == RemoteModelTypeQuantized : _currentLocalModelType == LocalModelTypeQuantized;
-=======
-- (BOOL) isModelQuantized {
   return self.isRemoteModelDownloaded ? self.currentRemoteModelType == RemoteModelTypeQuantized : self.currentLocalModelType == LocalModelTypeQuantized;
->>>>>>> 6f80c240
 }
 
 - (BOOL) isExplicitModelDownload {
@@ -123,16 +112,8 @@
 
 - (void)viewDidLoad {
   [super viewDidLoad];
-<<<<<<< HEAD
-  
-  self.manager = [ModelInterpreterManager new];
+
   self.modelInterpreterManagerMap = [NSMutableDictionary new];
-  self.isLocalModelLoaded = NO;
-=======
-
-  self.modelInterpreterManagerMap = [NSMutableDictionary new];
-  self.downloadModelButtonSelected = NO;
->>>>>>> 6f80c240
   self.imagePicker = [UIImagePickerController new];
   _imageView.image = [UIImage imageNamed:defaultImage];
   _imagePicker.delegate = self;
@@ -143,7 +124,7 @@
   [self updateModelInterpreterManager];
   [self setUpRemoteModel];
   [self setUpLocalModel];
-  _downloadModelButton.enabled = !_isRemoteModelDownloaded;
+  _downloadModelButton.enabled = !self.isRemoteModelDownloaded;
 }
 
 #pragma mark - IBActions
@@ -155,16 +136,12 @@
     [self updateResultsText:@"Image must not be nil.\n"];
     return;
   }
-  if (_isRemoteModelDownloaded) {
+  if (self.isRemoteModelDownloaded) {
     [self updateResultsText:@"Loading the  model...\n"];
     [self loadRemoteModel];
   } else {
     [self updateResultsText:@"Loading the local model...\n"];
-<<<<<<< HEAD
-    if (![_manager loadLocalModelWithIsQuantizedModel:_isQuantizedModel]) {
-=======
-    if (![_manager loadLocalModelWithIsModelQuantized:(self.currentLocalModelType == LocalModelTypeQuantized)]) {
->>>>>>> 6f80c240
+    if (![_manager loadLocalModelWithIsQuantizedModel:self.isQuantizedModel]) {
       [self updateResultsText:@"Failed to load the local model."];
       return;
     }
@@ -210,23 +187,13 @@
 
 - (IBAction)downloadModel:(id)sender {
   [self updateResultsText:nil];
-<<<<<<< HEAD
-  _downloadModelButton.enabled = _isRemoteModelDownloaded;
+  _downloadModelButton.enabled = self.isRemoteModelDownloaded;
   _detectButton.enabled = NO;
-  _downloadProgressView.hidden = !_isQuantizedModel || _isRemoteModelDownloaded;
-  _resultsTextView.text = _isRemoteModelDownloaded ?
+  _downloadProgressView.hidden = !self.isQuantizedModel || self.isRemoteModelDownloaded;
+  _resultsTextView.text = self.isRemoteModelDownloaded ?
   @"Remote model loaded. Select the `Detect` button to start the inference." :
   @"Downloading remote model. Once the download has completed, select the `Detect` button to start the inference.";
   [self downloadRemoteModel];
-=======
-  _downloadModelButtonSelected = YES;
-  _resultsTextView.text = self.isRemoteModelDownloaded ?
-  @"Remote model loaded. Select the `Detect` button to start the inference." :
-  @"Downloading remote model. Once the download has completed, select the `Detect` button to start the inference.";
-  if (![_manager loadRemoteModelWithIsModelQuantized:(self.currentRemoteModelType == RemoteModelTypeQuantized)]) {
-    _resultsTextView.text = @"Failed to load the remote model.";
-  }
->>>>>>> 6f80c240
 }
 
 - (IBAction)modelSwitched:(id)sender {
@@ -234,8 +201,8 @@
   [self updateModelInterpreterManager];
   [self setUpLocalModel];
   [self setUpRemoteModel];
-  _downloadModelButton.enabled = !_isRemoteModelDownloaded;
-  _downloadProgressView.hidden = !_isExplicitModelDownload || _isRemoteModelDownloaded;
+  _downloadModelButton.enabled = !self.isRemoteModelDownloaded;
+  _downloadProgressView.hidden = !self.isExplicitModelDownload || self.isRemoteModelDownloaded;
 }
 
 #pragma mark - Notifications
@@ -317,11 +284,11 @@
 // the `ModelManager`'s `download(_:)` method or by implicitly invoking download via the
 // `ModelInterpreterManager`'s `loadRemoteModel(isQuantizedModel:)` method.
 - (void)downloadRemoteModel {
-  if (!_isExplicitModelDownload) {
+  if (!self.isExplicitModelDownload) {
     [self loadRemoteModel];
     return;
   }
-  NSString *name = RemoteModelDescription[_currentRemoteModelType];
+  NSString *name = RemoteModelDescription[self.currentRemoteModelType];
   FIRModelManager *modelManager = [FIRModelManager modelManager];
   FIRRemoteModel *remoteModel = [modelManager remoteModelWithName:name];
   if (remoteModel == nil) {
@@ -332,7 +299,7 @@
 }
 
 - (void)loadRemoteModel {
-  if (![_manager loadRemoteModelWithIsQuantizedModel:_isQuantizedModel]) {
+  if (![self.manager loadRemoteModelWithIsQuantizedModel:self.isQuantizedModel]) {
     [self updateResultsText:@"Failed to load the remote model."];
   }
 }
