PODS:
<<<<<<< HEAD
  - Firebase/Analytics (6.5.0):
    - Firebase/Core
  - Firebase/Core (6.5.0):
    - Firebase/CoreOnly
    - FirebaseAnalytics (= 6.0.4)
  - Firebase/CoreOnly (6.5.0):
    - FirebaseCore (= 6.1.0)
  - Firebase/Messaging (6.5.0):
    - Firebase/CoreOnly
    - FirebaseMessaging (~> 4.1.1)
  - FirebaseAnalytics (6.0.4):
    - FirebaseCore (~> 6.1)
    - FirebaseInstanceID (~> 4.2)
    - GoogleAppMeasurement (= 6.0.4)
=======
  - Firebase/Analytics (6.10.0):
    - Firebase/Core
  - Firebase/Core (6.10.0):
    - Firebase/CoreOnly
    - FirebaseAnalytics (= 6.1.3)
  - Firebase/CoreOnly (6.10.0):
    - FirebaseCore (= 6.3.1)
  - Firebase/Messaging (6.10.0):
    - Firebase/CoreOnly
    - FirebaseMessaging (~> 4.1.6)
  - FirebaseAnalytics (6.1.3):
    - FirebaseCore (~> 6.3)
    - FirebaseInstanceID (~> 4.2)
    - GoogleAppMeasurement (= 6.1.3)
>>>>>>> 606448a6
    - GoogleUtilities/AppDelegateSwizzler (~> 6.0)
    - GoogleUtilities/MethodSwizzler (~> 6.0)
    - GoogleUtilities/Network (~> 6.0)
    - "GoogleUtilities/NSData+zlib (~> 6.0)"
<<<<<<< HEAD
    - nanopb (~> 0.3)
  - FirebaseAnalyticsInterop (1.2.0)
  - FirebaseCore (6.1.0):
    - GoogleUtilities/Environment (~> 6.0)
    - GoogleUtilities/Logger (~> 6.0)
  - FirebaseInstallations (0.1.0):
    - FirebaseCore (~> 6.0)
    - GoogleUtilities/UserDefaults (~> 6.2)
    - PromisesObjC (~> 1.2)
  - FirebaseInstanceID (4.3.0):
=======
    - nanopb (~> 0.3.901)
  - FirebaseAnalyticsInterop (1.4.0)
  - FirebaseCore (6.3.1):
    - FirebaseCoreDiagnostics (~> 1.0)
    - FirebaseCoreDiagnosticsInterop (~> 1.0)
    - GoogleUtilities/Environment (~> 6.2)
    - GoogleUtilities/Logger (~> 6.2)
  - FirebaseCoreDiagnostics (1.1.1):
    - FirebaseCoreDiagnosticsInterop (~> 1.0)
    - GoogleDataTransportCCTSupport (~> 1.0)
    - GoogleUtilities/Environment (~> 6.2)
    - GoogleUtilities/Logger (~> 6.2)
    - nanopb (~> 0.3.901)
  - FirebaseCoreDiagnosticsInterop (1.0.0)
  - FirebaseInstanceID (4.2.5):
>>>>>>> 606448a6
    - FirebaseCore (~> 6.0)
    - FirebaseInstallations (~> 0.1)
    - GoogleUtilities/Environment (~> 6.0)
    - GoogleUtilities/UserDefaults (~> 6.0)
<<<<<<< HEAD
  - FirebaseMessaging (4.1.1):
    - FirebaseAnalyticsInterop (~> 1.1)
    - FirebaseCore (~> 6.0)
=======
  - FirebaseMessaging (4.1.6):
    - FirebaseAnalyticsInterop (~> 1.3)
    - FirebaseCore (~> 6.2)
>>>>>>> 606448a6
    - FirebaseInstanceID (~> 4.1)
    - GoogleUtilities/AppDelegateSwizzler (~> 6.2)
    - GoogleUtilities/Environment (~> 6.2)
    - GoogleUtilities/Reachability (~> 6.2)
    - GoogleUtilities/UserDefaults (~> 6.2)
<<<<<<< HEAD
    - Protobuf (~> 3.1)
  - GoogleAppMeasurement (6.0.4):
=======
    - Protobuf (>= 3.9.2, ~> 3.9)
  - GoogleAppMeasurement (6.1.3):
>>>>>>> 606448a6
    - GoogleUtilities/AppDelegateSwizzler (~> 6.0)
    - GoogleUtilities/MethodSwizzler (~> 6.0)
    - GoogleUtilities/Network (~> 6.0)
    - "GoogleUtilities/NSData+zlib (~> 6.0)"
<<<<<<< HEAD
    - nanopb (~> 0.3)
  - GoogleUtilities/AppDelegateSwizzler (6.2.3):
    - GoogleUtilities/Environment
    - GoogleUtilities/Logger
    - GoogleUtilities/Network
  - GoogleUtilities/Environment (6.2.3)
  - GoogleUtilities/Logger (6.2.3):
    - GoogleUtilities/Environment
  - GoogleUtilities/MethodSwizzler (6.2.3):
    - GoogleUtilities/Logger
  - GoogleUtilities/Network (6.2.3):
    - GoogleUtilities/Logger
    - "GoogleUtilities/NSData+zlib"
    - GoogleUtilities/Reachability
  - "GoogleUtilities/NSData+zlib (6.2.3)"
  - GoogleUtilities/Reachability (6.2.3):
    - GoogleUtilities/Logger
  - GoogleUtilities/UserDefaults (6.2.3):
=======
    - nanopb (~> 0.3.901)
  - GoogleDataTransport (3.0.0)
  - GoogleDataTransportCCTSupport (1.2.0):
    - GoogleDataTransport (~> 3.0)
    - nanopb (~> 0.3.901)
  - GoogleUtilities/AppDelegateSwizzler (6.3.1):
    - GoogleUtilities/Environment
    - GoogleUtilities/Logger
    - GoogleUtilities/Network
  - GoogleUtilities/Environment (6.3.1)
  - GoogleUtilities/Logger (6.3.1):
    - GoogleUtilities/Environment
  - GoogleUtilities/MethodSwizzler (6.3.1):
    - GoogleUtilities/Logger
  - GoogleUtilities/Network (6.3.1):
    - GoogleUtilities/Logger
    - "GoogleUtilities/NSData+zlib"
    - GoogleUtilities/Reachability
  - "GoogleUtilities/NSData+zlib (6.3.1)"
  - GoogleUtilities/Reachability (6.3.1):
    - GoogleUtilities/Logger
  - GoogleUtilities/UserDefaults (6.3.1):
>>>>>>> 606448a6
    - GoogleUtilities/Logger
  - nanopb (0.3.901):
    - nanopb/decode (= 0.3.901)
    - nanopb/encode (= 0.3.901)
  - nanopb/decode (0.3.901)
  - nanopb/encode (0.3.901)
<<<<<<< HEAD
  - PromisesObjC (1.2.8)
  - Protobuf (3.9.0)
=======
  - Protobuf (3.10.0)
>>>>>>> 606448a6

DEPENDENCIES:
  - Firebase/Analytics
  - Firebase/Messaging
  - FirebaseInstallations (from `https://github.com/firebase/firebase-ios-sdk.git`, branch `mm/iid-with-fis`)
  - FirebaseInstanceID (from `https://github.com/firebase/firebase-ios-sdk.git`, branch `mm/iid-with-fis`)

SPEC REPOS:
  trunk:
    - Firebase
    - FirebaseAnalytics
    - FirebaseAnalyticsInterop
    - FirebaseCore
<<<<<<< HEAD
=======
    - FirebaseCoreDiagnostics
    - FirebaseCoreDiagnosticsInterop
    - FirebaseInstanceID
>>>>>>> 606448a6
    - FirebaseMessaging
    - GoogleAppMeasurement
    - GoogleDataTransport
    - GoogleDataTransportCCTSupport
    - GoogleUtilities
    - nanopb
    - PromisesObjC
    - Protobuf

EXTERNAL SOURCES:
  FirebaseInstallations:
    :branch: mm/iid-with-fis
    :git: https://github.com/firebase/firebase-ios-sdk.git
  FirebaseInstanceID:
    :branch: mm/iid-with-fis
    :git: https://github.com/firebase/firebase-ios-sdk.git

CHECKOUT OPTIONS:
  FirebaseInstallations:
    :commit: 6a9872dfe94dd9a323e0125098db3918a5e6ad0c
    :git: https://github.com/firebase/firebase-ios-sdk.git
  FirebaseInstanceID:
    :commit: 6a9872dfe94dd9a323e0125098db3918a5e6ad0c
    :git: https://github.com/firebase/firebase-ios-sdk.git

SPEC CHECKSUMS:
<<<<<<< HEAD
  Firebase: dedc9e48ea3f3649ad5f6b982f8a0c73508a14b5
  FirebaseAnalytics: 3fb375bc9d13779add4039716f868d233a473fad
  FirebaseAnalyticsInterop: efbe45c8385ec626e29f9525e5ebd38520dfb6c1
  FirebaseCore: aecf02fb2274ec361b9bebeac112f5daa18273bd
  FirebaseInstallations: 52bc538e7c10d1ebf4c93beb0d3d57f013c6d3dc
  FirebaseInstanceID: 8d923cbd6e2052856a06058455e21b6580c8175e
  FirebaseMessaging: 6bb0bdaf64c55fef7a219b7bb1e94e94a0855ced
  GoogleAppMeasurement: 183bd916af7f80deb67c01888368f1108d641832
  GoogleUtilities: d2b0e277a95962e09bb27f5cd42f5f0b6a506c7d
  nanopb: 2901f78ea1b7b4015c860c2fdd1ea2fee1a18d48
  PromisesObjC: c119f3cd559f50b7ae681fa59dc1acd19173b7e6
  Protobuf: 1097ca58584c8d9be81bfbf2c5ff5975648dd87a
=======
  Firebase: 5e6b7b12bf9adb90986688edc06b156c37e109cd
  FirebaseAnalytics: 0e3ecff2c5d86070f7d4325e21f1edabfbd558dc
  FirebaseAnalyticsInterop: d48b6ab67bcf016a05e55b71fc39c61c0cb6b7f3
  FirebaseCore: 064c2dd92a8ca5974bbdcb080df9921e46bd34cd
  FirebaseCoreDiagnostics: af29e43048607588c050889d19204f4d7b758c9f
  FirebaseCoreDiagnosticsInterop: 6829da2b8d1fc795ff1bd99df751d3788035d2cb
  FirebaseInstanceID: 550df9be1f99f751d8fcde3ac342a1e21a0e6c42
  FirebaseMessaging: 35edef69a6af9b34e9e44624089f054be3c09089
  GoogleAppMeasurement: 434cc7be25e71dc04b8d0e3079125127b330e84a
  GoogleDataTransport: f6fe28f43e3a300736854260961ad485b473edc5
  GoogleDataTransportCCTSupport: 862418a8cdda520c4dd4af83a756d04efe4a6990
  GoogleUtilities: f895fde57977df4e0233edda0dbeac490e3703b6
  nanopb: 2901f78ea1b7b4015c860c2fdd1ea2fee1a18d48
  Protobuf: a4dc852ad69c027ca2166ed287b856697814375b
>>>>>>> 606448a6

PODFILE CHECKSUM: 7f1bc69de61bd80ec9cd8b697820714dbca70a2c

<<<<<<< HEAD
COCOAPODS: 1.6.1
=======
COCOAPODS: 1.8.3
>>>>>>> 606448a6
<|MERGE_RESOLUTION|>--- conflicted
+++ resolved
@@ -1,20 +1,4 @@
 PODS:
-<<<<<<< HEAD
-  - Firebase/Analytics (6.5.0):
-    - Firebase/Core
-  - Firebase/Core (6.5.0):
-    - Firebase/CoreOnly
-    - FirebaseAnalytics (= 6.0.4)
-  - Firebase/CoreOnly (6.5.0):
-    - FirebaseCore (= 6.1.0)
-  - Firebase/Messaging (6.5.0):
-    - Firebase/CoreOnly
-    - FirebaseMessaging (~> 4.1.1)
-  - FirebaseAnalytics (6.0.4):
-    - FirebaseCore (~> 6.1)
-    - FirebaseInstanceID (~> 4.2)
-    - GoogleAppMeasurement (= 6.0.4)
-=======
   - Firebase/Analytics (6.10.0):
     - Firebase/Core
   - Firebase/Core (6.10.0):
@@ -29,23 +13,10 @@
     - FirebaseCore (~> 6.3)
     - FirebaseInstanceID (~> 4.2)
     - GoogleAppMeasurement (= 6.1.3)
->>>>>>> 606448a6
     - GoogleUtilities/AppDelegateSwizzler (~> 6.0)
     - GoogleUtilities/MethodSwizzler (~> 6.0)
     - GoogleUtilities/Network (~> 6.0)
     - "GoogleUtilities/NSData+zlib (~> 6.0)"
-<<<<<<< HEAD
-    - nanopb (~> 0.3)
-  - FirebaseAnalyticsInterop (1.2.0)
-  - FirebaseCore (6.1.0):
-    - GoogleUtilities/Environment (~> 6.0)
-    - GoogleUtilities/Logger (~> 6.0)
-  - FirebaseInstallations (0.1.0):
-    - FirebaseCore (~> 6.0)
-    - GoogleUtilities/UserDefaults (~> 6.2)
-    - PromisesObjC (~> 1.2)
-  - FirebaseInstanceID (4.3.0):
-=======
     - nanopb (~> 0.3.901)
   - FirebaseAnalyticsInterop (1.4.0)
   - FirebaseCore (6.3.1):
@@ -61,56 +32,24 @@
     - nanopb (~> 0.3.901)
   - FirebaseCoreDiagnosticsInterop (1.0.0)
   - FirebaseInstanceID (4.2.5):
->>>>>>> 606448a6
     - FirebaseCore (~> 6.0)
     - FirebaseInstallations (~> 0.1)
     - GoogleUtilities/Environment (~> 6.0)
     - GoogleUtilities/UserDefaults (~> 6.0)
-<<<<<<< HEAD
-  - FirebaseMessaging (4.1.1):
-    - FirebaseAnalyticsInterop (~> 1.1)
-    - FirebaseCore (~> 6.0)
-=======
   - FirebaseMessaging (4.1.6):
     - FirebaseAnalyticsInterop (~> 1.3)
     - FirebaseCore (~> 6.2)
->>>>>>> 606448a6
     - FirebaseInstanceID (~> 4.1)
     - GoogleUtilities/AppDelegateSwizzler (~> 6.2)
     - GoogleUtilities/Environment (~> 6.2)
     - GoogleUtilities/Reachability (~> 6.2)
     - GoogleUtilities/UserDefaults (~> 6.2)
-<<<<<<< HEAD
-    - Protobuf (~> 3.1)
-  - GoogleAppMeasurement (6.0.4):
-=======
     - Protobuf (>= 3.9.2, ~> 3.9)
   - GoogleAppMeasurement (6.1.3):
->>>>>>> 606448a6
     - GoogleUtilities/AppDelegateSwizzler (~> 6.0)
     - GoogleUtilities/MethodSwizzler (~> 6.0)
     - GoogleUtilities/Network (~> 6.0)
     - "GoogleUtilities/NSData+zlib (~> 6.0)"
-<<<<<<< HEAD
-    - nanopb (~> 0.3)
-  - GoogleUtilities/AppDelegateSwizzler (6.2.3):
-    - GoogleUtilities/Environment
-    - GoogleUtilities/Logger
-    - GoogleUtilities/Network
-  - GoogleUtilities/Environment (6.2.3)
-  - GoogleUtilities/Logger (6.2.3):
-    - GoogleUtilities/Environment
-  - GoogleUtilities/MethodSwizzler (6.2.3):
-    - GoogleUtilities/Logger
-  - GoogleUtilities/Network (6.2.3):
-    - GoogleUtilities/Logger
-    - "GoogleUtilities/NSData+zlib"
-    - GoogleUtilities/Reachability
-  - "GoogleUtilities/NSData+zlib (6.2.3)"
-  - GoogleUtilities/Reachability (6.2.3):
-    - GoogleUtilities/Logger
-  - GoogleUtilities/UserDefaults (6.2.3):
-=======
     - nanopb (~> 0.3.901)
   - GoogleDataTransport (3.0.0)
   - GoogleDataTransportCCTSupport (1.2.0):
@@ -133,19 +72,13 @@
   - GoogleUtilities/Reachability (6.3.1):
     - GoogleUtilities/Logger
   - GoogleUtilities/UserDefaults (6.3.1):
->>>>>>> 606448a6
     - GoogleUtilities/Logger
   - nanopb (0.3.901):
     - nanopb/decode (= 0.3.901)
     - nanopb/encode (= 0.3.901)
   - nanopb/decode (0.3.901)
   - nanopb/encode (0.3.901)
-<<<<<<< HEAD
-  - PromisesObjC (1.2.8)
-  - Protobuf (3.9.0)
-=======
   - Protobuf (3.10.0)
->>>>>>> 606448a6
 
 DEPENDENCIES:
   - Firebase/Analytics
@@ -159,12 +92,9 @@
     - FirebaseAnalytics
     - FirebaseAnalyticsInterop
     - FirebaseCore
-<<<<<<< HEAD
-=======
     - FirebaseCoreDiagnostics
     - FirebaseCoreDiagnosticsInterop
     - FirebaseInstanceID
->>>>>>> 606448a6
     - FirebaseMessaging
     - GoogleAppMeasurement
     - GoogleDataTransport
@@ -191,20 +121,6 @@
     :git: https://github.com/firebase/firebase-ios-sdk.git
 
 SPEC CHECKSUMS:
-<<<<<<< HEAD
-  Firebase: dedc9e48ea3f3649ad5f6b982f8a0c73508a14b5
-  FirebaseAnalytics: 3fb375bc9d13779add4039716f868d233a473fad
-  FirebaseAnalyticsInterop: efbe45c8385ec626e29f9525e5ebd38520dfb6c1
-  FirebaseCore: aecf02fb2274ec361b9bebeac112f5daa18273bd
-  FirebaseInstallations: 52bc538e7c10d1ebf4c93beb0d3d57f013c6d3dc
-  FirebaseInstanceID: 8d923cbd6e2052856a06058455e21b6580c8175e
-  FirebaseMessaging: 6bb0bdaf64c55fef7a219b7bb1e94e94a0855ced
-  GoogleAppMeasurement: 183bd916af7f80deb67c01888368f1108d641832
-  GoogleUtilities: d2b0e277a95962e09bb27f5cd42f5f0b6a506c7d
-  nanopb: 2901f78ea1b7b4015c860c2fdd1ea2fee1a18d48
-  PromisesObjC: c119f3cd559f50b7ae681fa59dc1acd19173b7e6
-  Protobuf: 1097ca58584c8d9be81bfbf2c5ff5975648dd87a
-=======
   Firebase: 5e6b7b12bf9adb90986688edc06b156c37e109cd
   FirebaseAnalytics: 0e3ecff2c5d86070f7d4325e21f1edabfbd558dc
   FirebaseAnalyticsInterop: d48b6ab67bcf016a05e55b71fc39c61c0cb6b7f3
@@ -219,12 +135,7 @@
   GoogleUtilities: f895fde57977df4e0233edda0dbeac490e3703b6
   nanopb: 2901f78ea1b7b4015c860c2fdd1ea2fee1a18d48
   Protobuf: a4dc852ad69c027ca2166ed287b856697814375b
->>>>>>> 606448a6
 
 PODFILE CHECKSUM: 7f1bc69de61bd80ec9cd8b697820714dbca70a2c
 
-<<<<<<< HEAD
-COCOAPODS: 1.6.1
-=======
-COCOAPODS: 1.8.3
->>>>>>> 606448a6
+COCOAPODS: 1.8.3