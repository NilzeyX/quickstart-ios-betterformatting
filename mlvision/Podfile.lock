PODS:
  - Firebase/Core (5.18.0):
    - Firebase/CoreOnly
    - FirebaseAnalytics (= 5.7.0)
  - Firebase/CoreOnly (5.18.0):
    - FirebaseCore (= 5.3.1)
<<<<<<< HEAD
=======
  - Firebase/MLVision (5.18.0):
    - Firebase/CoreOnly
    - FirebaseMLVision (= 0.14.0)
  - Firebase/MLVisionBarcodeModel (5.18.0):
    - Firebase/CoreOnly
    - FirebaseMLVisionBarcodeModel (= 0.14.0)
  - Firebase/MLVisionFaceModel (5.18.0):
    - Firebase/CoreOnly
    - FirebaseMLVisionFaceModel (= 0.14.0)
  - Firebase/MLVisionLabelModel (5.18.0):
    - Firebase/CoreOnly
    - FirebaseMLVisionLabelModel (= 0.14.0)
  - Firebase/MLVisionTextModel (5.18.0):
    - Firebase/CoreOnly
    - FirebaseMLVisionTextModel (= 0.14.0)
>>>>>>> d879fa74
  - FirebaseAnalytics (5.7.0):
    - FirebaseCore (~> 5.3)
    - FirebaseInstanceID (~> 3.6)
    - GoogleAppMeasurement (= 5.7.0)
    - GoogleUtilities/AppDelegateSwizzler (~> 5.2)
    - GoogleUtilities/MethodSwizzler (~> 5.2)
    - GoogleUtilities/Network (~> 5.2)
    - "GoogleUtilities/NSData+zlib (~> 5.2)"
    - nanopb (~> 0.3)
  - FirebaseCore (5.3.1):
    - GoogleUtilities/Logger (~> 5.2)
<<<<<<< HEAD
  - FirebaseInstanceID (3.6.0):
    - FirebaseCore (~> 5.3)
    - GoogleUtilities/Environment (~> 5.3)
    - GoogleUtilities/UserDefaults (~> 5.3)
  - FirebaseMLCommon (0.1.45):
    - FirebaseCore (~> 5.1)
    - FirebaseInstanceID (~> 3.3)
=======
  - FirebaseInstanceID (3.7.0):
    - FirebaseCore (~> 5.2)
    - GoogleUtilities/Environment (~> 5.2)
    - GoogleUtilities/UserDefaults (~> 5.2)
  - FirebaseMLCommon (0.14.0):
    - FirebaseCore (~> 5.2)
    - FirebaseInstanceID (~> 3.4)
>>>>>>> d879fa74
    - GoogleUtilities/UserDefaults (~> 5.3)
    - GTMSessionFetcher/Core (~> 1.1)
  - FirebaseMLModelInterpreter (0.1.45):
    - FirebaseCore (~> 5.1)
    - FirebaseMLCommon (~> 0.1)
    - GoogleUtilities/UserDefaults (~> 5.3)
    - TensorFlowLite (= 1.12.0)
  - FirebaseMLVision (0.1.45):
    - FirebaseCore (~> 5.1)
    - FirebaseMLCommon (~> 0.1)
    - GoogleAPIClientForREST/Core (~> 1.3)
    - GoogleAPIClientForREST/Vision (~> 1.3)
    - GoogleMobileVision/Detector (~> 1.4)
  - FirebaseMLVisionAutoML (0.1.45):
    - FirebaseCore (~> 5.1)
    - FirebaseMLCommon (~> 0.1)
    - FirebaseMLVision (~> 0.1)
    - TensorFlowLite (= 1.12.0)
  - FirebaseMLVisionBarcodeModel (0.1.45):
    - GoogleMobileVision/BarcodeDetector (~> 1.4)
  - FirebaseMLVisionFaceModel (0.1.45):
    - GoogleMobileVision/FaceDetector (~> 1.4)
  - FirebaseMLVisionLabelModel (0.1.45):
    - GoogleMobileVision/LabelDetector (~> 1.4)
  - FirebaseMLVisionTextModel (0.1.45):
    - GoogleMobileVision/TextDetector (~> 1.4)
  - GoogleAPIClientForREST/Core (1.3.8):
    - GTMSessionFetcher (>= 1.1.7)
  - GoogleAPIClientForREST/Vision (1.3.8):
    - GoogleAPIClientForREST/Core
    - GTMSessionFetcher (>= 1.1.7)
  - GoogleAppMeasurement (5.7.0):
    - GoogleUtilities/AppDelegateSwizzler (~> 5.2)
    - GoogleUtilities/MethodSwizzler (~> 5.2)
    - GoogleUtilities/Network (~> 5.2)
    - "GoogleUtilities/NSData+zlib (~> 5.2)"
    - nanopb (~> 0.3)
  - GoogleMobileVision/BarcodeDetector (1.5.0):
    - GoogleMobileVision/Detector (~> 1.5)
  - GoogleMobileVision/Detector (1.5.0):
    - GoogleToolboxForMac/Logger (~> 2.1)
    - "GoogleToolboxForMac/NSData+zlib (~> 2.1)"
    - GTMSessionFetcher/Core (~> 1.1)
    - Protobuf (~> 3.1)
  - GoogleMobileVision/FaceDetector (1.5.0):
    - GoogleMobileVision/Detector (~> 1.5)
  - GoogleMobileVision/LabelDetector (1.5.0):
    - GoogleMobileVision/Detector (~> 1.5)
  - GoogleMobileVision/TextDetector (1.5.0):
    - GoogleMobileVision/Detector (~> 1.5)
  - GoogleToolboxForMac/Defines (2.2.0)
  - GoogleToolboxForMac/Logger (2.2.0):
    - GoogleToolboxForMac/Defines (= 2.2.0)
  - "GoogleToolboxForMac/NSData+zlib (2.2.0)":
    - GoogleToolboxForMac/Defines (= 2.2.0)
  - GoogleUtilities/AppDelegateSwizzler (5.5.0):
    - GoogleUtilities/Environment
    - GoogleUtilities/Logger
    - GoogleUtilities/Network
  - GoogleUtilities/Environment (5.5.0)
  - GoogleUtilities/Logger (5.5.0):
    - GoogleUtilities/Environment
  - GoogleUtilities/MethodSwizzler (5.5.0):
    - GoogleUtilities/Logger
  - GoogleUtilities/Network (5.5.0):
    - GoogleUtilities/Logger
    - "GoogleUtilities/NSData+zlib"
    - GoogleUtilities/Reachability
  - "GoogleUtilities/NSData+zlib (5.5.0)"
  - GoogleUtilities/Reachability (5.5.0):
    - GoogleUtilities/Logger
  - GoogleUtilities/UserDefaults (5.5.0):
    - GoogleUtilities/Logger
  - GTMSessionFetcher (1.2.1):
    - GTMSessionFetcher/Full (= 1.2.1)
  - GTMSessionFetcher/Core (1.2.1)
  - GTMSessionFetcher/Full (1.2.1):
    - GTMSessionFetcher/Core (= 1.2.1)
  - nanopb (0.3.901):
    - nanopb/decode (= 0.3.901)
    - nanopb/encode (= 0.3.901)
  - nanopb/decode (0.3.901)
  - nanopb/encode (0.3.901)
  - Protobuf (3.7.0)
  - TensorFlowLite (1.12.0)

DEPENDENCIES:
  - Firebase/Core
  - FirebaseMLCommon (= 0.1.45)
  - FirebaseMLModelInterpreter (= 0.1.45)
  - FirebaseMLVision (= 0.1.45)
  - FirebaseMLVisionAutoML (= 0.1.45)
  - FirebaseMLVisionBarcodeModel (= 0.1.45)
  - FirebaseMLVisionFaceModel (= 0.1.45)
  - FirebaseMLVisionLabelModel (= 0.1.45)
  - FirebaseMLVisionTextModel (= 0.1.45)
  - GoogleMobileVision/BarcodeDetector (= 1.5.0)
  - GoogleMobileVision/Detector (= 1.5.0)
  - GoogleMobileVision/FaceDetector (= 1.5.0)
  - GoogleMobileVision/LabelDetector (= 1.5.0)
  - GoogleMobileVision/TextDetector (= 1.5.0)

SPEC REPOS:
  https://github.com/cocoapods/specs.git:
    - Firebase
    - FirebaseAnalytics
    - FirebaseCore
    - FirebaseInstanceID
    - GoogleAPIClientForREST
    - GoogleAppMeasurement
    - GoogleMobileVision
    - GoogleToolboxForMac
    - GoogleUtilities
    - GTMSessionFetcher
    - nanopb
    - Protobuf
    - TensorFlowLite
  sso://cpdc-eap/firebase-ml:
    - FirebaseMLCommon
    - FirebaseMLModelInterpreter
    - FirebaseMLVision
    - FirebaseMLVisionAutoML
    - FirebaseMLVisionBarcodeModel
    - FirebaseMLVisionFaceModel
    - FirebaseMLVisionLabelModel
    - FirebaseMLVisionTextModel

SPEC CHECKSUMS:
  Firebase: 02f3281965c075426141a0ce1277e9de6649cab9
  FirebaseAnalytics: 23851fe602c872130a2c5c55040b302120346cc2
  FirebaseCore: 52f851b30e11360f1e67cf04b1edfebf0a47a2d3
<<<<<<< HEAD
  FirebaseInstanceID: 7221670e908b41e7ae669600db9d0d201417d0cd
  FirebaseMLCommon: 6d94d8a429fe2bffbf8fb87b9fe0394a63b13fc0
  FirebaseMLModelInterpreter: 4136a438703803e2cdc559a0e54355647ffee0df
  FirebaseMLVision: efd7e86c205321341f590b6c8061fd4f5c57963a
  FirebaseMLVisionAutoML: add06f110e185cc4d97c46a3ff8ef16cb73bbc15
  FirebaseMLVisionBarcodeModel: dfa3017337aee59bd93aba50760f3b169eb4a1b0
  FirebaseMLVisionFaceModel: 0d38f111a36b512e68a2ab08677d4bf5b825129c
  FirebaseMLVisionLabelModel: 4b2cb1ea85787ade7f1673da0e331d95341969f9
  FirebaseMLVisionTextModel: 5d539b7e7f979cfc06d04c6e5688db75a78d391e
=======
  FirebaseInstanceID: bd6fc5a258884e206fd5c474ebe4f5b00e21770e
  FirebaseMLCommon: d8a789e36a7faa175b1a5d1139e7fc7323c8db7b
  FirebaseMLVision: 07c0da3ceaa5ecde621528a985748d6098a84388
  FirebaseMLVisionBarcodeModel: 7ae6e777c4c268505f08761afdfb64613c41204d
  FirebaseMLVisionFaceModel: 8c80355e22cfcf100ad2ac9c618536d19daf266b
  FirebaseMLVisionLabelModel: b2a3b117ff4cf80a9f6743b2685f301c80f255fd
  FirebaseMLVisionTextModel: c6b3bf6129cb97cba51f8f90e80b40a66228dfa1
>>>>>>> d879fa74
  GoogleAPIClientForREST: 5447a194eae517986cafe6421a5330b80b820591
  GoogleAppMeasurement: 6cf307834da065863f9faf4c0de0a936d81dd832
  GoogleMobileVision: a1f93108b3527d67339e2de80e1db76645f9e8b9
  GoogleToolboxForMac: ff31605b7d66400dcec09bed5861689aebadda4d
  GoogleUtilities: 6481e6318c5fcabaaa8513ef8120f329055d7c10
  GTMSessionFetcher: 32aeca0aa144acea523e1c8e053089dec2cb98ca
  nanopb: 2901f78ea1b7b4015c860c2fdd1ea2fee1a18d48
  Protobuf: 7a877b7f3e5964e3fce995e2eb323dbc6831bb5a
  TensorFlowLite: e81aef029750aa46b42ad16553fa4cddd81498cc

PODFILE CHECKSUM: 4df254956c4660fd236d23bc5c3251e28bf3f1a3

COCOAPODS: 1.6.1<|MERGE_RESOLUTION|>--- conflicted
+++ resolved
@@ -4,8 +4,6 @@
     - FirebaseAnalytics (= 5.7.0)
   - Firebase/CoreOnly (5.18.0):
     - FirebaseCore (= 5.3.1)
-<<<<<<< HEAD
-=======
   - Firebase/MLVision (5.18.0):
     - Firebase/CoreOnly
     - FirebaseMLVision (= 0.14.0)
@@ -21,7 +19,6 @@
   - Firebase/MLVisionTextModel (5.18.0):
     - Firebase/CoreOnly
     - FirebaseMLVisionTextModel (= 0.14.0)
->>>>>>> d879fa74
   - FirebaseAnalytics (5.7.0):
     - FirebaseCore (~> 5.3)
     - FirebaseInstanceID (~> 3.6)
@@ -33,15 +30,6 @@
     - nanopb (~> 0.3)
   - FirebaseCore (5.3.1):
     - GoogleUtilities/Logger (~> 5.2)
-<<<<<<< HEAD
-  - FirebaseInstanceID (3.6.0):
-    - FirebaseCore (~> 5.3)
-    - GoogleUtilities/Environment (~> 5.3)
-    - GoogleUtilities/UserDefaults (~> 5.3)
-  - FirebaseMLCommon (0.1.45):
-    - FirebaseCore (~> 5.1)
-    - FirebaseInstanceID (~> 3.3)
-=======
   - FirebaseInstanceID (3.7.0):
     - FirebaseCore (~> 5.2)
     - GoogleUtilities/Environment (~> 5.2)
@@ -49,7 +37,6 @@
   - FirebaseMLCommon (0.14.0):
     - FirebaseCore (~> 5.2)
     - FirebaseInstanceID (~> 3.4)
->>>>>>> d879fa74
     - GoogleUtilities/UserDefaults (~> 5.3)
     - GTMSessionFetcher/Core (~> 1.1)
   - FirebaseMLModelInterpreter (0.1.45):
@@ -181,17 +168,6 @@
   Firebase: 02f3281965c075426141a0ce1277e9de6649cab9
   FirebaseAnalytics: 23851fe602c872130a2c5c55040b302120346cc2
   FirebaseCore: 52f851b30e11360f1e67cf04b1edfebf0a47a2d3
-<<<<<<< HEAD
-  FirebaseInstanceID: 7221670e908b41e7ae669600db9d0d201417d0cd
-  FirebaseMLCommon: 6d94d8a429fe2bffbf8fb87b9fe0394a63b13fc0
-  FirebaseMLModelInterpreter: 4136a438703803e2cdc559a0e54355647ffee0df
-  FirebaseMLVision: efd7e86c205321341f590b6c8061fd4f5c57963a
-  FirebaseMLVisionAutoML: add06f110e185cc4d97c46a3ff8ef16cb73bbc15
-  FirebaseMLVisionBarcodeModel: dfa3017337aee59bd93aba50760f3b169eb4a1b0
-  FirebaseMLVisionFaceModel: 0d38f111a36b512e68a2ab08677d4bf5b825129c
-  FirebaseMLVisionLabelModel: 4b2cb1ea85787ade7f1673da0e331d95341969f9
-  FirebaseMLVisionTextModel: 5d539b7e7f979cfc06d04c6e5688db75a78d391e
-=======
   FirebaseInstanceID: bd6fc5a258884e206fd5c474ebe4f5b00e21770e
   FirebaseMLCommon: d8a789e36a7faa175b1a5d1139e7fc7323c8db7b
   FirebaseMLVision: 07c0da3ceaa5ecde621528a985748d6098a84388
@@ -199,7 +175,6 @@
   FirebaseMLVisionFaceModel: 8c80355e22cfcf100ad2ac9c618536d19daf266b
   FirebaseMLVisionLabelModel: b2a3b117ff4cf80a9f6743b2685f301c80f255fd
   FirebaseMLVisionTextModel: c6b3bf6129cb97cba51f8f90e80b40a66228dfa1
->>>>>>> d879fa74
   GoogleAPIClientForREST: 5447a194eae517986cafe6421a5330b80b820591
   GoogleAppMeasurement: 6cf307834da065863f9faf4c0de0a936d81dd832
   GoogleMobileVision: a1f93108b3527d67339e2de80e1db76645f9e8b9
